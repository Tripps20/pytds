"""DB-SIG compliant module for communicating with MS SQL servers"""

__author__ = 'Mikhail Denisenko <denisenkom@gmail.com>'
__version__ = '1.7.0'

import logging
import six
import os
from six.moves import xrange
from . import lcid
from datetime import date, datetime, time
from . import tz
import socket
import errno
import uuid
import warnings
from .tds import (
    Error, LoginError, DatabaseError,
    InterfaceError, TimeoutError, OperationalError,
    TDS_PENDING, TDS74,
    TDS_ENCRYPTION_OFF, TDS_ODBC_ON, SimpleLoadBalancer,
    IS_TDS7_PLUS,
    _TdsSocket, tds7_get_instances, ClosedConnectionError,
    SP_EXECUTESQL, Column, _create_exception_by_message,
    )

logger = logging.getLogger(__name__)

# compliant with DB SIG 2.0
apilevel = '2.0'

# module may be shared, but not connections
threadsafety = 1

# this module uses extended python format codes
paramstyle = 'pyformat'


class _TdsLogin:
    pass

def tuple_row_strategy(column_names):
    return tuple

def list_row_strategy(column_names):
    return list

def dict_row_strategy(column_names):
    def row_factory(row):
        return dict(zip(column_names, row))
    return row_factory

def namedtuple_row_strategy(column_names):
    import collections
    # replace empty column names with placeholders
    column_names = [name if name else 'col%s_' % idx for idx, name in enumerate(column_names)]
    return collections.namedtuple('Row', column_names)

def recordtype_row_strategy(column_names):
    import recordtype # optional dependency
    # replace empty column names with placeholders
    column_names = [name if name else 'col%s_' % idx for idx, name in enumerate(column_names)]
    return recordtype.recordtype('Row', column_names)

######################
## Connection class ##
######################
class _Connection(object):
    @property
    def as_dict(self):
        """
        Instructs all cursors this connection creates to return results
        as a dictionary rather than a tuple.
        """
        return self._row_strategy == dict_row_strategy

    @as_dict.setter
    def as_dict(self, value):
        if value:
            self._row_strategy = dict_row_strategy
        else:
            self._row_strategy = tuple_row_strategy

    @property
    def autocommit_state(self):
        """
        The current state of autocommit on the connection.
        """
        return self._autocommit

    @property
    def autocommit(self):
        return self._autocommit

    @autocommit.setter
    def autocommit(self, value):
        if self._autocommit != value:
            if value:
                if self._conn.tds72_transaction:
                    self._main_cursor._rollback(cont=False)
            else:
                self._main_cursor._begin_tran(isolation_level=self._isolation_level)
            self._autocommit = value

    @property
    def isolation_level(self):
        return self._isolation_level

    def set_isolation_level(self, level):
        self._isolation_level = level

    def _assert_open(self):
        if not self._conn:
            raise Error('Connection closed')
        if not self._conn.is_connected():
            self._open()

    def _trancount(self):
        with self.cursor() as cur:
            cur.execute('select @@trancount')
            return cur.fetchone()[0]

    @property
    def chunk_handler(self):
        '''
        Returns current chunk handler
        Default is MemoryChunkedHandler()
        '''
        self._assert_open()
        return self._conn.chunk_handler

    @chunk_handler.setter
    def chunk_handler_set(self, value):
        self._assert_open()
        self._conn.chunk_handler = value

    @property
    def tds_version(self):
        '''
        Returns version of tds protocol that is being used by this connection
        '''
        self._assert_open()
        return self._conn.tds_version

    @property
    def product_version(self):
        '''
        Returns version of the server
        '''
        self._assert_open()
        return self._conn.product_version

    @property
    def mars_enabled(self):
        return self._conn.mars_enabled

    def _open(self):
        self._conn = None
        self._dirty = False
        login = self._login
        if IS_TDS7_PLUS(login) and login.instance_name and not login.port:
            instances = tds7_get_instances(login.server_name)
            if login.instance_name not in instances:
                raise LoginError("Instance {0} not found on server {1}".format(login.instance_name, login.server_name))
            instdict = instances[login.instance_name]
            if 'tcp' not in instdict:
                raise LoginError("Instance {0} doen't have tcp connections enabled".format(login.instance_name))
            login.port = int(instdict['tcp'])
        if not login.port:
            login.port = 1433
        connect_timeout = login.connect_timeout
        err = None
        for host in login.load_balancer.choose():
            try:
                sock = socket.create_connection(
                    (host, login.port),
                    connect_timeout or 90000)
                sock.setsockopt(socket.SOL_TCP, socket.TCP_NODELAY, 1)
            except socket.error as e:
                err = LoginError("Cannot connect to server '{0}': {1}".format(host, e), e)
                continue
            try:
                self._conn = _TdsSocket(self._use_tz)
                self._conn.login(self._login, sock, self._tzinfo_factory)
                break
            except Exception as e:
                sock.close()
                err = e
                #raise
                continue
        else:
            if not err:
                err = LoginError("Cannot connect to server, load balancer returned empty list")
            raise err
        sock.settimeout(login.query_timeout)
        self._active_cursor = self._main_cursor = self.cursor()
        if not self._autocommit:
            self._main_cursor._begin_tran(isolation_level=self._isolation_level)

<<<<<<< HEAD
    def __init__(self, server='.', database='', user='', password='', timeout=None,
                 login_timeout=60, as_dict=None,
=======
    def __init__(self, server=None, database=None, user=None, password=None, timeout=None,
                 login_timeout=60, as_dict=False,
>>>>>>> fb63b79c
                 appname=None, port=None, tds_version=TDS74,
                 encryption_level=TDS_ENCRYPTION_OFF, autocommit=False,
                 blocksize=4096, use_mars=False, auth=None, readonly=False,
                 load_balancer=None, use_tz=None, bytes_to_unicode=True,
                 row_strategy = None):
        """
        Constructor for creating a connection to the database. Returns a
        Connection object.

        :param server: database host
        :type server: string
        :param user: database user to connect as
        :type user: string
        :param password: user's password
        :type password: string
        :param database: the database to initially connect to
        :type database: string
        :param timeout: query timeout in seconds, default 0 (no timeout)
        :type timeout: int
        :param login_timeout: timeout for connection and login in seconds, default 60
        :type login_timeout: int
        :keyword as_dict: whether rows should be returned as dictionaries instead of tuples.
        :type as_dict: boolean
        :keyword appname: Set the application name to use for the connection
        :type appname: string
        :keyword port: the TCP port to use to connect to the server
        :type appname: string
        :keyword row_strategy: strategy used to create rows, determines type of returned rows, can be custom or one of: tuple_row_strategy, list_row_strategy, dict_row_strategy, namedtuple_row_strategy, recordtype_row_strategy
        :type row_strategy: function of list of column names returning row factory
        """

        # support MS methods of connecting locally
        instance = ""
        if "\\" in server:
            server, instance = server.split("\\")

        if server in (".", "(local)"):
            server = "localhost"

        login = _TdsLogin()
        login.client_host_name = socket.gethostname()[:128]
        login.library = "Python TDS Library"
        login.encryption_level = encryption_level
        login.user_name = user or ''
        login.password = password or ''
        login.app_name = appname or 'pytds'
        login.port = port
        login.language = ''  # use database default
        login.attach_db_file = ''
        login.tds_version = tds_version
        login.database = database or ''
        login.bulk_copy = False
        login.text_size = 0
        login.client_lcid = lcid.LANGID_ENGLISH_US
        login.use_mars = use_mars
        login.pid = os.getpid()
        login.change_password = ''
        login.client_id = uuid.getnode()  # client mac address
        if use_tz:
            login.client_tz = use_tz
        else:
            login.client_tz = tz.local

        # that will set:
        # ANSI_DEFAULTS to ON,
        # IMPLICIT_TRANSACTIONS to OFF,
        # TEXTSIZE to 0x7FFFFFFF (2GB) (TDS 7.2 and below), TEXTSIZE to infinite (introduced in TDS 7.3),
        # and ROWCOUNT to infinite
        login.option_flag2 = TDS_ODBC_ON

        login.connect_timeout = login_timeout
        login.query_timeout = timeout
        login.server_name = server or '.'
        login.instance_name = instance.upper()  # to make case-insensitive comparison work this should be upper
        login.blocksize = blocksize
        login.auth = auth
        login.readonly = readonly
        login.load_balancer = load_balancer or SimpleLoadBalancer([server])
        login.bytes_to_unicode = bytes_to_unicode
        self._use_tz = use_tz
        self._autocommit = autocommit
        self._login = login

        assert row_strategy == None or as_dict == None, 'Both row_startegy and as_dict were specified, you should use either one or another'
        if as_dict != None:
            self.as_dict = as_dict
        elif row_strategy != None:
            self._row_strategy = row_strategy
        else:
            self._row_strategy = tuple_row_strategy # default row strategy
            
        self._isolation_level = 0
        self._dirty = False
        from .tz import FixedOffsetTimezone
        self._tzinfo_factory = None if use_tz is None else FixedOffsetTimezone
        self._open()

    def __enter__(self):
        return self

    def __exit__(self, *args):
        self.close()

    def commit(self):
        """
        Commit transaction which is currently in progress.
        """
        self._assert_open()
        if self._autocommit:
            return
        if not self._conn.tds72_transaction:
            return
        self._main_cursor._commit(cont=True, isolation_level=self._isolation_level)

    def cursor(self):
        """
        Return cursor object that can be used to make queries and fetch
        results from the database.
        """
        self._assert_open()
        if self.mars_enabled:
            in_tran = self._conn.tds72_transaction
            if in_tran and self._dirty:
                return _MarsCursor(self,
                                   self._conn.create_session(self._tzinfo_factory),
                                   self._tzinfo_factory)
            else:
                try:
                    return _MarsCursor(self,
                                       self._conn.create_session(self._tzinfo_factory),
                                       self._tzinfo_factory)
                except socket.error as e:
                    if e.errno != errno.ECONNRESET:
                        raise
                except ClosedConnectionError:
                    pass
                self._assert_open()
                return _MarsCursor(self,
                                   self._conn.create_session(self._tzinfo_factory),
                                   self._tzinfo_factory)
        else:
            return _Cursor(self,
                           self._conn.main_session,
                           self._tzinfo_factory)

    def rollback(self):
        """
        Roll back transaction which is currently in progress.
        """
        try:
            if self._autocommit:
                return

            if not self._conn or not self._conn.is_connected():
                return

            if not self._conn.tds72_transaction:
                return

            self._main_cursor._rollback(cont=True,
                                        isolation_level=self._isolation_level)
        except socket.error as e:
            if e.errno in (errno.ENETRESET, errno.ECONNRESET):
                return
            raise
        except ClosedConnectionError:
            pass
        except OperationalError as e:
            # ignore ROLLBACK TRANSACTION without BEGIN TRANSACTION
            if e.number == 3903:
                return
            raise

    def __del__(self):
        if self._conn is not None:
            self._conn.close()

    def close(self):
        """
        close() -- close connection to an MS SQL Server.

        This function tries to close the connection and free all memory used.
        It can be called more than once in a row. No exception is raised in
        this case.
        """
        #logger.debug("MSSQLConnection.close()")
        if self._conn:
            self._conn.close()
            self._conn = None

    def _try_activate_cursor(self, cursor):
        if cursor is not self._active_cursor:
            session = self._active_cursor._session
            if session.in_cancel:
                session.process_cancel()

            if session.state == TDS_PENDING:
                raise InterfaceError('Results are still pending on connection')
            self._active_cursor = cursor


##################
## Cursor class ##
##################
class _Cursor(six.Iterator):
    """
    This class represents a database cursor, which is used to issue queries
    and fetch results from a database connection.
    """
    def __init__(self, conn, session, tzinfo_factory):
        self._conn = conn
        self.arraysize = 1
        self._session = session
        self._tzinfo_factory = tzinfo_factory

    def _assert_open(self):
        if not self._conn:
            raise Error('Cursor is closed')
        self._conn._assert_open()
        self._session = self._conn._conn._main_session

    def __del__(self):
        self.close()

    def __enter__(self):
        return self

    def __exit__(self, *args):
        if self._conn is not None:
            self.close()

    def __iter__(self):
        """
        Return self to make cursors compatibile with Python iteration
        protocol.
        """
        return self

    def _callproc(self, procname, parameters):
        self._ensure_transaction()
        results = list(parameters)
        parameters = self._session._convert_params(parameters)
        self._exec_with_retry(lambda: self._session.submit_rpc(procname, parameters, 0))
        self._session.process_rpc()
        for key, param in self._session.output_params.items():
            results[key] = param.value
        return results

    def callproc(self, procname, parameters=()):
        """
        Call a stored procedure with the given name.

        :param procname: The name of the procedure to call
        :type procname: str
        :keyword parameters: The optional parameters for the procedure
        :type parameters: sequence
        """
        self._assert_open()
        self._conn._try_activate_cursor(self)
        return self._callproc(procname, parameters)

    @property
    def return_value(self):
        return self.get_proc_return_status()

    @property
    def connection(self):
        return self._conn

    @property
    def spid(self):
        return self._session._spid

    def _get_tzinfo_factory(self):
        return self._tzinfo_factory

    def _set_tzinfo_factory(self, tzinfo_factory):
        self._tzinfo_factory = self._session.tzinfo_factory = tzinfo_factory

    tzinfo_factory = property(_get_tzinfo_factory, _set_tzinfo_factory)

    def get_proc_return_status(self):
        if self._session is None:
            return None
        if not self._session.has_status:
            self._session.find_return_status()
        return self._session.ret_status if self._session.has_status else None

    def cancel(self):
        self._assert_open()
        self._conn._try_activate_cursor(self)
        self._session.cancel_if_pending()

    def close(self):
        """
        Closes the cursor. The cursor is unusable from this point.
        """
        if self._conn is not None:
            if self is self._conn._active_cursor:
                self._conn._active_cursor = self._conn._main_cursor
                self._session = None
            self._conn = None

    def _exec_with_retry(self, fun):
        self._assert_open()
        in_tran = self._conn._conn.tds72_transaction
        if in_tran and self._conn._dirty:
            self._conn._dirty = True
            return fun()
        else:
            self._conn._dirty = True
            try:
                return fun()
            except socket.error as e:
                if e.errno != errno.ECONNRESET:
                    raise
            except ClosedConnectionError:
                pass
            # in case of connection reset try again
            self._assert_open()
            return fun()

    def _ensure_transaction(self):
        if not self._conn._autocommit and not self._conn._conn.tds72_transaction:
            self._conn._main_cursor._begin_tran(isolation_level=self._conn._isolation_level)

    def _execute(self, operation, params):
        self._ensure_transaction()
        operation = six.text_type(operation)
        if params:
            if isinstance(params, (list, tuple)):
                names = []
                pid = 1
                named_params = {}
                for val in params:
                    if val is None:
                        names.append('NULL')
                    else:
                        name = '@P{0}'.format(pid)
                        names.append(name)
                        named_params[name] = val
                        pid += 1
                if len(names) == 1:
                    operation = operation % names[0]
                else:
                    operation = operation % tuple(names)
            elif isinstance(params, dict):
                # prepend names with @
                rename = {}
                named_params = {}
                for name, value in params.items():
                    if value is None:
                        rename[name] = 'NULL'
                    else:
                        mssql_name = '@{0}'.format(name)
                        rename[name] = mssql_name
                        named_params[mssql_name] = value
                operation = operation % rename
            if named_params:
                named_params = self._session._convert_params(named_params)
                param_definition = u','.join(
                    u'{0} {1}'.format(p.column_name, p.type.get_declaration())
                    for p in named_params)
                self._exec_with_retry(lambda: self._session.submit_rpc(
                    SP_EXECUTESQL,
                    [self._session.make_param('', operation), self._session.make_param('', param_definition)] + named_params,
                    0))
            else:
                self._exec_with_retry(lambda: self._session.submit_plain_query(operation))
        else:
            self._exec_with_retry(lambda: self._session.submit_plain_query(operation))
        self._session.find_result_or_done()

        self._row_factory = None
        if self._session.res_info:
            column_names = [col[0] for col in self._session.res_info.description]
            self._row_factory = self._conn._row_strategy(column_names)

    def execute(self, operation, params=()):
        # Execute the query
        self._assert_open()
        self._conn._try_activate_cursor(self)
        self._execute(operation, params)

    def _begin_tran(self, isolation_level):
        self._assert_open()
        self._conn._try_activate_cursor(self)
        self._session.begin_tran(isolation_level=isolation_level)

    def _commit(self, cont, isolation_level=0):
        self._assert_open()
        self._conn._try_activate_cursor(self)
        self._session.commit(cont=cont, isolation_level=isolation_level)
        self._conn._dirty = False

    def _rollback(self, cont, isolation_level=0):
        self._assert_open()
        self._conn._try_activate_cursor(self)
        self._session.rollback(cont=cont, isolation_level=isolation_level)
        self._conn._dirty = False

    def executemany(self, operation, params_seq):
        counts = []
        for params in params_seq:
            self.execute(operation, params)
            if self._session.rows_affected != -1:
                counts.append(self._session.rows_affected)
        if counts:
            self._session.rows_affected = sum(counts)

    def execute_scalar(self, query_string, params=None):
        """
        execute_scalar(query_string, params=None)

        This method sends a query to the MS SQL Server to which this object
        instance is connected, then returns first column of first row from
        result. An exception is raised on failure. If there are pending

        results or rows prior to executing this command, they are silently
        discarded.

        This method accepts Python formatting. Please see execute_query()
        for details.

        This method is useful if you want just a single value, as in:
            conn.execute_scalar('SELECT COUNT(*) FROM employees')

        This method works in the same way as 'iter(conn).next()[0]'.
        Remaining rows, if any, can still be iterated after calling this
        method.
        """
        self.execute(query_string, params)
        row = self.fetchone()
        if not row:
            return None
        return row[0]

    def nextset(self):
        return self._session.next_set()

    @property
    def rowcount(self):
        if self._session is None:
            return -1
        return self._session.rows_affected

    @property
    def description(self):
        if self._session is None:
            return None
        res = self._session.res_info
        if res:
            return res.description
        else:
            return None

    @property
    def messages(self):
        #warnings.warn('DB-API extension cursor.messages used')
        if self._session:
            result = []
            for msg in self._session.messages:
                ex = _create_exception_by_message(msg)
                result.append((type(ex), ex))
            return result
        else:
            return None

    @property
    def native_description(self):
        if self._session is None:
            return None
        res = self._session.res_info
        if res:
            return res.native_descr
        else:
            return None

    def fetchone(self):
        row = self._session.fetchone()
        if row:
            return self._row_factory(*row)

    def fetchmany(self, size=None):
        if size is None:
            size = self.arraysize

        rows = []
        for i in xrange(size):
            row = self.fetchone()
            if not row:
                break
            rows.append(row)
        return rows

    def fetchall(self):
        return list(row for row in self)

    def __next__(self):
        row = self.fetchone()
        if row is None:
            raise StopIteration
        return row

    def setinputsizes(self, sizes=None):
        """
        This method does nothing, as permitted by DB-API specification.
        """
        pass

    def setoutputsize(self, size=None, column=0):
        """
        This method does nothing, as permitted by DB-API specification.
        """
        pass

    def copy_to(self, file, table_or_view, sep='\t', columns=None,
            check_constraints=False, fire_triggers=False, keep_nulls=False,
            kb_per_batch=None, rows_per_batch=None, order=None, tablock=False):
        import csv
        reader = csv.reader(file, delimiter=sep)
        if not columns:
            self.execute('select top 1 * from [{}] where 1<>1'.format(table_or_view))
            columns = [col[0] for col in self.description]
        metadata = [Column(name=col, type=self._conn._conn.NVarChar(4000), flags=Column.fNullable) for col in columns]
        col_defs = ','.join('{0} {1}'.format(col.column_name, col.type.get_declaration())
                            for col in metadata)
        with_opts = []
        if check_constraints:
            with_opts.append('CHECK_CONSTRAINTS')
        if fire_triggers:
            with_opts.append('FIRE_TRIGGERS')
        if keep_nulls:
            with_opts.append('KEEP_NULLS')
        if kb_per_batch:
            with_opts.append('KILOBYTES_PER_BATCH = {0}'.format(kb_per_batch))
        if rows_per_batch:
            with_opts.append('ROWS_PER_BATCH = {0}'.format(rows_per_batch))
        if order:
            with_opts.append('ORDER({0})'.format(','.join(order)))
        if tablock:
            with_opts.append('TABLOCK')
        with_part = ''
        if with_opts:
            with_part = 'WITH ({0})'.format(','.join(with_opts))
        operation = 'INSERT BULK [{0}]({1}) {2}'.format(table_or_view, col_defs, with_part)
        self.execute(operation)
        self._session.submit_bulk(metadata, reader)
        self._session.process_simple_request()


class _MarsCursor(_Cursor):
    def _assert_open(self):
        if not self._conn:
            raise Error('Cursor is closed')
        self._conn._assert_open()
        if not self._session.is_connected():
            self._session = self._conn._conn.create_session(self._tzinfo_factory)

    @property
    def spid(self):
        # not thread safe for connection
        dirty = self._conn._dirty
        spid = self.execute_scalar('select @@SPID')
        self._conn._dirty = dirty
        return spid

    def cancel(self):
        self._assert_open()
        self._session.cancel_if_pending()

    def close(self):
        """
        Closes the cursor. The cursor is unusable from this point.
        """
        if self._conn is not None:
            try:
                self._session.close()
            except socket.error as e:
                if e.errno != errno.ECONNRESET:
                    raise
            self._conn = None

    def execute(self, operation, params=()):
        self._assert_open()
        self._execute(operation, params)

    def callproc(self, procname, parameters=()):
        """
        Call a stored procedure with the given name.

        :param procname: The name of the procedure to call
        :type procname: str
        :keyword parameters: The optional parameters for the procedure
        :type parameters: sequence
        """
        self._assert_open()
        return self._callproc(procname, parameters)

    def _begin_tran(self, isolation_level):
        self._assert_open()
        self._session.begin_tran(isolation_level=isolation_level)

    def _commit(self, cont, isolation_level=0):
        self._assert_open()
        self._session.commit(cont=cont, isolation_level=isolation_level)
        self._conn._dirty = False

    def _rollback(self, cont, isolation_level=0):
        self._assert_open()
        self._session.rollback(cont=cont, isolation_level=isolation_level)
        self._conn._dirty = False


connect = _Connection


def Date(year, month, day):
    return date(year, month, day)


def DateFromTicks(ticks):
    return date.fromtimestamp(ticks)


def Time(hour, minute, second, microsecond=0, tzinfo=None):
    return time(hour, minute, second, microsecond, tzinfo)


def TimeFromTicks(ticks):
    import time
    return Time(*time.localtime(ticks)[3:6])


def Timestamp(year, month, day, hour, minute, second, microseconds=0, tzinfo=None):
    return datetime(year, month, day, hour, minute, second, microseconds, tzinfo)


def TimestampFromTicks(ticks):
    return datetime.fromtimestamp(ticks)<|MERGE_RESOLUTION|>--- conflicted
+++ resolved
@@ -197,13 +197,8 @@
         if not self._autocommit:
             self._main_cursor._begin_tran(isolation_level=self._isolation_level)
 
-<<<<<<< HEAD
-    def __init__(self, server='.', database='', user='', password='', timeout=None,
-                 login_timeout=60, as_dict=None,
-=======
     def __init__(self, server=None, database=None, user=None, password=None, timeout=None,
                  login_timeout=60, as_dict=False,
->>>>>>> fb63b79c
                  appname=None, port=None, tds_version=TDS74,
                  encryption_level=TDS_ENCRYPTION_OFF, autocommit=False,
                  blocksize=4096, use_mars=False, auth=None, readonly=False,
