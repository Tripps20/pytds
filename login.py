# vim: set fileencoding=utf8 :
import struct
import os
import logging
from tdsproto import *
from write import *
from tds import *
from util import *
from net import *
from token import *

logger = logging.getLogger(__name__)

class TdsError(Exception):
    pass

#
# \brief Set the servername in a TDSLOGIN structure
#
# Normally copies \a server into \a tds_login.  If \a server does not point to a plausible name, the environment 
# variables TDSQUERY and DSQUERY are used, in that order.  If they don't exist, the "default default" servername
# is "SYBASE" (although the utility of that choice is a bit murky).  
#
# \param tds_login	points to a TDSLOGIN structure
# \param server	the servername, or NULL, or a zero-length string
# \todo open the log file earlier, so these messages can be seen.  
#
def tds_set_server(tds_login, server):
    if server:
        tds_login.server_name = server


# additional args: app_name, server_name, client_host_name, text_size, tds_version
# instance_name, encryption, block_size, bulk_copy, option_flag2
# connect_timeout, query_timeout
def tds_connect(tds, login):
    if login.tds_version:
        tds.login = login
        tds.tds_version = login.tds_version
        tds_conn(tds).emul_little_endian = login.emul_little_endian
        if login.tds_version >= 0x700:
            # TDS 7/8 only supports little endian
            tds_conn(tds).emul_little_endian = True
        connect_timeout = login.connect_timeout
        tds.query_timeout = connect_timeout if connect_timeout else login.query_timeout
        tds_open_socket(tds, login.ip_addr or login.server_name, login.port, connect_timeout)
<<<<<<< HEAD
        import pdb; pdb.set_trace()
=======
>>>>>>> e9a53bf4
        tds_set_state(tds, TDS_IDLE)
        db_selected = False
        if login.tds_version >= 0x701:
            tds71_do_login(tds, login)
            db_selected = True
        elif login.tds_version >= 0x700:
            tds7_send_login(tds, login)
            db_selected = True
        else:
            tds.out_flag = TDS_LOGIN
            tds_send_login(tds, login)
        if not tds_process_login_tokens(tds):
            raise Exception('Login failed')
<<<<<<< HEAD
        text_size = kwargs.pop('text_size', None)
=======
        text_size = login.text_size
>>>>>>> e9a53bf4
        if text_size or not db_selected and login.database:
            q = []
            if text_size:
                q.append('set textsize {0}'.format(int(text_size)))
            if not db_selected and login.database:
                q.append('use ' + tds_quote_id(tds, login.database))
            tds_submit_query(tds, ''.join(q))
            tds_process_simple_query(tds)
        return tds
    else:
        versions = [0x702, 0x701, 0x700, 0x500, 0x402]
        for tds_version in versions:
            login.tds_version = tds_version
            try:
                return tds_connect(host, login)
            except:
                pass

import socket
this_host_name = socket.gethostname()

def tds7_send_login(tds, login):
    option_flag2 = login.option_flag2
    user_name = login.user_name
    tds.out_flag = TDS7_LOGIN
    tds.authentication = None
    if len(login.password) > 128:
        login.password = login.password[:128]
    current_pos = 86 + 8 if tds.tds_version >= 0x702 else 86
    packet_size = current_pos + (len(login.client_host_name) + len(login.app_name) + len(login.server_name) + len(login.library) + len(login.language) + len(login.database))*2
    auth_len = 0
    if False:
        if user_name.find('\\') != -1 or not user_name:
            raise Exception('sspi not implemented')
    else:
        if user_name.find('\\') != -1:
            raise Exception('ntlm not implemented')
        elif not user_name:
            raise Exception('requested GSS authentication but it is not implemented')
        else:
            packet_size += (len(user_name) + len(login.password))*2
    tds_put_int(tds, packet_size)
    if login.tds_version == 0x700:
        tds_put_s(tds, b'\x00\x00\x00\x70')
    elif login.tds_version == 0x701:
        tds_put_s(tds, b'\x01\x00\x00\x71')
    elif login.tds_version == 0x702:
        tds_put_s(tds, b'\x02\x00\x09\x72')
    elif login.tds_version == 0x703:
        if SUPPORT_NBCROW:
            tds_put_s(tds, b'\x03\x00\x0b\x73')
        else:
            tds_put_s(tds, b'\x03\x00\x0a\x73')
    else:
        assert False, 'tds7_send_login called with invalid tds_version'
    block_size = 4096
    if login.block_size < 512 or 1000000 < login.block_size:
        block_size = login.block_size
    tds_put_int(tds, block_size)
    tds_put_s(tds, b'\x06\x83\xf2\xf8') # client progver
    tds_put_int(tds, os.getpid())
    tds_put_s(tds, b'\x00\x00\x00\x00') # connection_id
    option_flag1 = TDS_SET_LANG_ON | TDS_USE_DB_NOTIFY | TDS_INIT_DB_FATAL
    if not login.bulk_copy:
        option_flag1 |= TDS_DUMPLOAD_OFF
    tds_put_byte(tds, option_flag1)
    if False:
        if tds.authentication:
            option_flag2 |= TDS_INTEGRATED_SECURITY_ON
    tds_put_byte(tds, option_flag2)
    tds_put_byte(tds, 0) # sql_type_flag
    option_flag3 = TDS_UNKNOWN_COLLATION_HANDLING
    tds_put_byte(tds, option_flag3 if tds.tds_version >= 0x703 else 0)
    tds_put_s(tds, b'\x88\xff\xff\xff') # time zone
    tds_put_s(tds, b'\x36\x04\x00\x00') # time zone
    tds_put_smallint(tds, current_pos)
    tds_put_smallint(tds, len(login.client_host_name))
    current_pos += len(login.client_host_name) * 2
    if tds.authentication:
        tds_put_smallint(tds, 0)
        tds_put_smallint(tds, 0)
        tds_put_smallint(tds, 0)
        tds_put_smallint(tds, 0)
    else:
        tds_put_smallint(tds, current_pos)
        tds_put_smallint(tds, len(user_name))
        current_pos += len(user_name) * 2
        tds_put_smallint(tds, current_pos)
        tds_put_smallint(tds, len(login.password))
        current_pos += len(login.password) * 2
    tds_put_smallint(tds, current_pos)
    tds_put_smallint(tds, len(login.app_name))
    current_pos += len(login.app_name) * 2
    # server name
    TDS_PUT_SMALLINT(tds, current_pos);
    TDS_PUT_SMALLINT(tds, len(login.server_name))
    current_pos += len(login.server_name) * 2
    # unknown
    tds_put_smallint(tds, 0)
    tds_put_smallint(tds, 0)
    # library name
    TDS_PUT_SMALLINT(tds, current_pos)
    TDS_PUT_SMALLINT(tds, len(login.library))
    current_pos += len(login.library) * 2
    # language  - kostya@warmcat.excom.spb.su
    TDS_PUT_SMALLINT(tds, current_pos);
    TDS_PUT_SMALLINT(tds, len(login.language));
    current_pos += len(login.language) * 2;
    # database name
    TDS_PUT_SMALLINT(tds, current_pos);
    TDS_PUT_SMALLINT(tds, len(login.database));
    current_pos += len(login.database) * 2;
    import uuid
    tds_put_s(tds, struct.pack('>Q', uuid.getnode())[:6])
    # authentication
    tds_put_smallint(tds, current_pos)
    tds_put_smallint(tds, auth_len)
    current_pos += auth_len
    # db file
    tds_put_smallint(tds, current_pos)
    tds_put_smallint(tds, 0)
    if tds.tds_version >= 0x702:
        # new password
        tds_put_smallint(tds, current_pos)
        tds_put_smallint(tds, 0)
        # sspi long
        tds_put_int(tds, 0)
    tds_put_string(tds, login.client_host_name)
    if not tds.authentication:
        tds_put_string(tds, user_name)
        tds_put_s(tds, tds7_crypt_pass(login.password))
    tds_put_string(tds, login.app_name)
    tds_put_string(tds, login.server_name)
    tds_put_string(tds, login.library)
    tds_put_string(tds, login.language)
    tds_put_string(tds, login.database)
    if tds.authentication:
        tds_put_s(tds, tds.authentication.packet)
    tds_flush_packet(tds)
    #tdsdump_on()

def tds7_crypt_pass(password):
    encoded = bytearray(password.encode('utf16')[2:])
    for i, ch in enumerate(encoded):
        encoded[i] = ((ch << 4)&0xff | (ch >> 4)) ^ 0xA5
    return encoded

def tds71_do_login(tds, login):
    instance_name = login.instance_name or 'MSSQLServer'
    encryption_level = login.encryption_level
    if tds.tds_version < 0x702:
        START_POS = 21
        buf = bytearray(struct.pack('>BHHBHHBHHBHHB',
                #netlib version
                0, START_POS, 6,
                #encryption
                1, START_POS + 6, 1,
                #instance
                2, START_POS + 6 + 1, len(instance_name),
                # process id
                3, START_POS + 6 + 1 + len(instance_name), 4,
                # end
                0xff
                ))
    else:
        START_POS = 26
        buf = bytearray(struct.pack('>BHHBHHBHHBHHBHHB',
                #netlib version
                0, START_POS, 6,
                #encryption
                1, START_POS + 6, 1,
                #instance
                2, START_POS + 6 + 1, len(instance_name),
                # process id
                3, START_POS + 6 + 1 + len(instance_name), 4,
                # MARS enabled
                4, START_POS + 6 + 1 + len(instance_name) + 4, 1,
                # end
                0xff
                ))
    assert START_POS == len(buf)
    assert buf[START_POS-1] == 0xff
    tds.out_flag = TDS71_PRELOGIN
    tds_put_s(tds, buf)
    netlib8 = b'\x08\x00\x01\0x55\0x00\0x00'
    netlib9 = b'\x09\x00\x00\0x00\0x00\0x00'
    tds_put_s(tds, netlib9 if tds.tds_version >= 0x702 else netlib8)
    # encryption
    if False:
        # not supported
        tds_put_byte(tds, 2)
    else:
        tds_put_byte(tds, 1 if encryption_level >= TDS_ENCRYPTION_REQUIRE else 0)
    tds_put_s(tds, instance_name.encode('ascii'))
    tds_put_int(tds, os.getpid())
    if tds.tds_version >= 0x702:
        # MARS (1 enabled)
        tds_put_byte(tds, 0)
    tds_flush_packet(tds)
    size = tds_read_packet(tds)
    if size <= 0 or tds.in_flag != 4:
        raise TdsError(TDS_FAIL)
    size = tds.in_len - tds.in_pos
    # default 2, no certificate, no encryptption
    crypt_flag = 2
    p = tds.in_buf[tds.in_pos:]
    i = 0
    while True:
        if i >= size:
            raise TdsError(TDS_FAIL)
        type = p[i]
        if type == 0xff:
            break
        if i + 4 > size:
            raise TdsError(TDS_FAIL)
        off, l = struct.unpack('>HH')
        if off > size or off + l > size:
            raise TdsError(TDS_FAIL)
        if type == 1 and l >= 1:
            crypt_flag = p[off]
    # we readed all packet
    tds.in_pos += size
    logger.debug('detected flag %d', crypt_flag)
    # if server do not has certificate do normal login
    if crypt_flag == 2:
        if encryption_level >= TDS_ENCRYPTION_REQUIRE:
            raise TdsError(TDS_FAIL)
<<<<<<< HEAD
        return tds7_send_login(tds, **kwargs)
=======
        return tds7_send_login(tds, login)
>>>>>>> e9a53bf4
    raise Exception('encryption is not supported yet')

def tds_connect_and_login(tds, login):
    return tds_connect(tds, login)

if __name__ == '__main__':
    logging.basicConfig(level='DEBUG')
    #tds_connect('subportal_dev', 'SubmissionPortal', 'sra_sa', 'sra_sa_pw')
    tds = tds_connect('localhost', u'Учет', 'voroncova', 'voroncova', tds_version=0x700)
    from query import tds_submit_query
    tds_submit_query(tds, 'select 1')<|MERGE_RESOLUTION|>--- conflicted
+++ resolved
@@ -44,10 +44,6 @@
         connect_timeout = login.connect_timeout
         tds.query_timeout = connect_timeout if connect_timeout else login.query_timeout
         tds_open_socket(tds, login.ip_addr or login.server_name, login.port, connect_timeout)
-<<<<<<< HEAD
-        import pdb; pdb.set_trace()
-=======
->>>>>>> e9a53bf4
         tds_set_state(tds, TDS_IDLE)
         db_selected = False
         if login.tds_version >= 0x701:
@@ -61,11 +57,7 @@
             tds_send_login(tds, login)
         if not tds_process_login_tokens(tds):
             raise Exception('Login failed')
-<<<<<<< HEAD
-        text_size = kwargs.pop('text_size', None)
-=======
         text_size = login.text_size
->>>>>>> e9a53bf4
         if text_size or not db_selected and login.database:
             q = []
             if text_size:
@@ -293,11 +285,7 @@
     if crypt_flag == 2:
         if encryption_level >= TDS_ENCRYPTION_REQUIRE:
             raise TdsError(TDS_FAIL)
-<<<<<<< HEAD
-        return tds7_send_login(tds, **kwargs)
-=======
         return tds7_send_login(tds, login)
->>>>>>> e9a53bf4
     raise Exception('encryption is not supported yet')
 
 def tds_connect_and_login(tds, login):
