--- conflicted
+++ resolved
@@ -1,25 +1,17 @@
-from pytds.tls import is_san_matching
-
-
-def test_san():
-    assert not is_san_matching("", "host.com")
-    assert is_san_matching("database.com", "database.com")
-    assert not is_san_matching("notdatabase.com", "database.com")
-    assert not is_san_matching("*.database.com", "database.com")
-    assert is_san_matching("*.database.com", "test.database.com")
-    assert not is_san_matching("database.com", "*.database.com")
-<<<<<<< HEAD
-    assert not is_san_matching("test.*.database.com", "test.subdomain.database.com") # That star should be at first position
-    # test stripping DNS:
-    assert is_san_matching("DNS:westus2-a.control.database.windows.net", "westus2-a.control.database.windows.net")
-    assert is_san_matching("DNS:*.database.windows.net", "my-sql-server.database.windows.net")
-    # test parsing multiple SANs
-    assert is_san_matching("DNS:westus2-a.control.database.windows.net,DNS:*.database.windows.net", "my-sql-server.database.windows.net")
-    assert is_san_matching("DNS:westus2-a.control.database.windows.net, DNS:*.database.windows.net", "my-sql-server.database.windows.net")
-
-=======
-    assert not is_san_matching(
-        "test.*.database.com", "test.subdomain.database.com"
-    )  # That star should be at first position
-
->>>>>>> 123e4682
+from pytds.tls import is_san_matching
+
+
+def test_san():
+    assert not is_san_matching("", "host.com")
+    assert is_san_matching("database.com", "database.com")
+    assert not is_san_matching("notdatabase.com", "database.com")
+    assert not is_san_matching("*.database.com", "database.com")
+    assert is_san_matching("*.database.com", "test.database.com")
+    assert not is_san_matching("database.com", "*.database.com")
+    assert not is_san_matching("test.*.database.com", "test.subdomain.database.com") # That star should be at first position
+    # test stripping DNS:
+    assert is_san_matching("DNS:westus2-a.control.database.windows.net", "westus2-a.control.database.windows.net")
+    assert is_san_matching("DNS:*.database.windows.net", "my-sql-server.database.windows.net")
+    # test parsing multiple SANs
+    assert is_san_matching("DNS:westus2-a.control.database.windows.net,DNS:*.database.windows.net", "my-sql-server.database.windows.net")
+    assert is_san_matching("DNS:westus2-a.control.database.windows.net, DNS:*.database.windows.net", "my-sql-server.database.windows.net")